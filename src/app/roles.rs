--- conflicted
+++ resolved
@@ -1,10 +1,6 @@
 use k8s_openapi::{
-<<<<<<< HEAD
-  api::rbac::v1::ClusterRole, api::rbac::v1::ClusterRoleBinding, api::rbac::v1::Role, chrono::Utc,
-=======
-  api::rbac::v1::{ClusterRole, Role, RoleBinding},
+  api::rbac::v1::{ClusterRole, ClusterRoleBinding, Role, RoleBinding},
   chrono::Utc,
->>>>>>> b19f1446
 };
 
 use super::{models::KubeResource, utils};
@@ -18,6 +14,15 @@
 }
 
 #[derive(Clone, Debug, PartialEq)]
+pub struct KubeRoleBindings {
+  pub namespace: String,
+  pub name: String,
+  pub role: String,
+  pub age: String,
+  k8s_obj: RoleBinding,
+}
+
+#[derive(Clone, Debug, PartialEq)]
 pub struct KubeClusterRoles {
   pub name: String,
   pub age: String,
@@ -25,20 +30,11 @@
 }
 
 #[derive(Clone, Debug, PartialEq)]
-<<<<<<< HEAD
 pub struct KubeClusterRoleBinding {
   pub name: String,
   pub role: String,
   pub age: String,
   k8s_obj: ClusterRoleBinding,
-=======
-pub struct KubeRoleBindings {
-  pub namespace: String,
-  pub name: String,
-  pub role: String,
-  pub age: String,
-  k8s_obj: RoleBinding,
->>>>>>> b19f1446
 }
 
 impl KubeResource<Role> for KubeRoles {
@@ -70,7 +66,22 @@
   }
 }
 
-<<<<<<< HEAD
+impl KubeResource<RoleBinding> for KubeRoleBindings {
+  fn from_api(rolebinding: &RoleBinding) -> Self {
+    KubeRoleBindings {
+      namespace: rolebinding.metadata.namespace.clone().unwrap_or_default(),
+      name: rolebinding.metadata.name.clone().unwrap_or_default(),
+      role: rolebinding.role_ref.name.clone(),
+      age: utils::to_age(rolebinding.metadata.creation_timestamp.as_ref(), Utc::now()),
+      k8s_obj: rolebinding.to_owned(),
+    }
+  }
+
+  fn get_k8s_obj(&self) -> &RoleBinding {
+    &self.k8s_obj
+  }
+}
+
 impl KubeResource<ClusterRoleBinding> for KubeClusterRoleBinding {
   fn from_api(clusterrolebinding: &ClusterRoleBinding) -> Self {
     KubeClusterRoleBinding {
@@ -89,36 +100,16 @@
   }
 
   fn get_k8s_obj(&self) -> &ClusterRoleBinding {
-=======
-impl KubeResource<RoleBinding> for KubeRoleBindings {
-  fn from_api(rolebinding: &RoleBinding) -> Self {
-    KubeRoleBindings {
-      namespace: rolebinding.metadata.namespace.clone().unwrap_or_default(),
-      name: rolebinding.metadata.name.clone().unwrap_or_default(),
-      role: rolebinding.role_ref.name.clone(),
-      age: utils::to_age(rolebinding.metadata.creation_timestamp.as_ref(), Utc::now()),
-      k8s_obj: rolebinding.to_owned(),
-    }
-  }
-
-  fn get_k8s_obj(&self) -> &RoleBinding {
->>>>>>> b19f1446
     &self.k8s_obj
   }
 }
 
 #[cfg(test)]
 mod tests {
-<<<<<<< HEAD
-  use crate::app::roles::{KubeClusterRoleBinding, KubeClusterRoles, KubeRoles};
-  use crate::app::test_utils::{convert_resource_from_file, get_time};
-  use crate::app::utils;
-=======
->>>>>>> b19f1446
   use k8s_openapi::chrono::Utc;
 
   use crate::app::{
-    roles::{KubeClusterRoles, KubeRoleBindings, KubeRoles},
+    roles::{KubeClusterRoles, KubeClusterRoleBinding, KubeRoleBindings, KubeRoles},
     test_utils::{convert_resource_from_file, get_time},
     utils,
   };
@@ -156,20 +147,6 @@
   }
 
   #[test]
-<<<<<<< HEAD
-  fn test_cluster_role_bindings_from_rbac_api() {
-    let (clusterrolebinding, cluster_role_bindings_list): (Vec<KubeClusterRoleBinding>, Vec<_>) =
-      convert_resource_from_file("clusterrole_binding");
-
-    assert_eq!(clusterrolebinding.len(), 2);
-    assert_eq!(
-      clusterrolebinding[0],
-      KubeClusterRoleBinding {
-        name: "admin-user".into(),
-        role: "ClusterRole/cluster-admin".into(),
-        age: utils::to_age(Some(&get_time("2022-03-02T16:50:53Z")), Utc::now()),
-        k8s_obj: cluster_role_bindings_list[0].clone(),
-=======
   fn test_role_binding_from_rbac_api() {
     let (rolebindings, rolebindings_list): (Vec<KubeRoleBindings>, Vec<_>) =
       convert_resource_from_file("role_bindings");
@@ -183,7 +160,22 @@
         role: "kiali-viewer".into(),
         age: utils::to_age(Some(&get_time("2022-06-27T16:33:07Z")), Utc::now()),
         k8s_obj: rolebindings_list[0].clone(),
->>>>>>> b19f1446
+      }
+    )
+  }
+  
+  fn test_cluster_role_bindings_from_rbac_api() {
+    let (clusterrolebinding, cluster_role_bindings_list): (Vec<KubeClusterRoleBinding>, Vec<_>) =
+      convert_resource_from_file("clusterrole_binding");
+
+    assert_eq!(clusterrolebinding.len(), 2);
+    assert_eq!(
+      clusterrolebinding[0],
+      KubeClusterRoleBinding {
+        name: "admin-user".into(),
+        role: "ClusterRole/cluster-admin".into(),
+        age: utils::to_age(Some(&get_time("2022-03-02T16:50:53Z")), Utc::now()),
+        k8s_obj: cluster_role_bindings_list[0].clone(),
       }
     )
   }
