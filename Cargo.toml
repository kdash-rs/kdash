--- conflicted
+++ resolved
@@ -25,13 +25,8 @@
 serde_json = "1.0"
 serde_yaml = "0.9"
 clap = "3.2"
-<<<<<<< HEAD
-tokio = { version = "1.19", features = ["macros", "rt-multi-thread"] }
+tokio = { version = "1.21", features = ["macros", "rt-multi-thread"] }
 tokio-stream = { version = "0.1.10", features = ["time"] }
-=======
-tokio = { version = "1.21", features = ["macros", "rt-multi-thread"] }
-tokio-stream = { version = "0.1.9", features = ["time"] }
->>>>>>> 260ceab8
 duct = "0.13"
 anyhow = "1.0"
 backtrace = "0.3"
